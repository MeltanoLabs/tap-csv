[tool.poetry]
name = "tap-csv"
version = "1.1.0"
description = "Singer tap for CSV, built with the Meltano SDK for Singer Taps."
authors = ["Pat Nadolny"]
keywords = [
    "ELT",
    "CSV",
]
license = "Apache-2.0"

[tool.poetry.dependencies]
python = ">=3.8"
<<<<<<< HEAD
fsspec = "~=2024.6.1"
singer-sdk = "~=0.39.0"
universal-pathlib = "~=0.2.3"
=======
singer-sdk = "~=0.40.0"
>>>>>>> 2d206cf7

[tool.poetry.group.dev.dependencies]
coverage = ">=7.2"
mypy = ">=1.4"
pytest = ">=7.4.4"
ruff = ">=0.1.15"
types-requests = ">=2.31.0"

[build-system]
requires = ["poetry-core==1.9.0"]
build-backend = "poetry.core.masonry.api"

[tool.poetry.scripts]
# CLI declaration
tap-csv = 'tap_csv.tap:TapCSV.cli'

[tool.ruff]
line-length = 88
target-version = "py38"

[tool.ruff.lint]
ignore = [
    "COM812",
    "D105",
    "D203",
    "D213",
]
select = [
    "F",
    "A",
    "B",
    "W",
    "D",
    "COM",
    "I",
    # "PTH",
    "PERF",
    "RUF",
    "TCH",
    "UP",
]

[tool.ruff.lint.isort]
required-imports = ["from __future__ import annotations"]<|MERGE_RESOLUTION|>--- conflicted
+++ resolved
@@ -11,13 +11,9 @@
 
 [tool.poetry.dependencies]
 python = ">=3.8"
-<<<<<<< HEAD
 fsspec = "~=2024.6.1"
-singer-sdk = "~=0.39.0"
+singer-sdk = "~=0.40.0"
 universal-pathlib = "~=0.2.3"
-=======
-singer-sdk = "~=0.40.0"
->>>>>>> 2d206cf7
 
 [tool.poetry.group.dev.dependencies]
 coverage = ">=7.2"
